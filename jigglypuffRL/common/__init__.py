from jigglypuffRL.common.policies import MlpPolicy, get_policy_from_name  # noqa
from jigglypuffRL.common.values import MlpValue, get_value_from_name  # noqa
from jigglypuffRL.common.actor_critic import (  # noqa
    MlpActorCritic,
    get_actor_critic_from_name,
)  # noqa
from jigglypuffRL.common.base import BasePolicy, BaseValue, BaseActorCritic  # noqa
from jigglypuffRL.common.buffers import ReplayBuffer, PrioritizedBuffer  # noqa
from jigglypuffRL.common.utils import (  # noqa
    mlp,
    get_model,
    evaluate,
    save_params,
    load_params,
)
<<<<<<< HEAD
from jigglypuffRL.common.VecEnv import ( #noqa
    SerialVecEnv, 
    SubProcessVecEnv,
    venv
=======
from jigglypuffRL.common.noise import (  # noqa
    NormalActionNoise,
    OrnsteinUhlenbeckActionNoise,
>>>>>>> 955ed0f5
)<|MERGE_RESOLUTION|>--- conflicted
+++ resolved
@@ -13,14 +13,12 @@
     save_params,
     load_params,
 )
-<<<<<<< HEAD
 from jigglypuffRL.common.VecEnv import ( #noqa
     SerialVecEnv, 
     SubProcessVecEnv,
     venv
-=======
+)
 from jigglypuffRL.common.noise import (  # noqa
     NormalActionNoise,
     OrnsteinUhlenbeckActionNoise,
->>>>>>> 955ed0f5
 )