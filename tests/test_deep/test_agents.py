import gym, shutil

from genrl import (
    TD3,
    SAC,
    DDPG,
    PPO1,
    VPG,
    DQN,
)
from genrl.deep.common import (
    OffPolicyTrainer,
    OnPolicyTrainer,
    Logger,
    OrnsteinUhlenbeckActionNoise,
    NormalActionNoise,
)


class TestAlgos:
    def test_sac(self):
        env = gym.make("Pendulum-v0")
        algo = SAC("mlp", env, layers=[1, 1])

        trainer = OffPolicyTrainer(
            algo, env, log_mode=["csv"], logdir="./logs", epochs=1, render=False
        )
        trainer.train()
        shutil.rmtree("./logs")

    def test_td3(self):
        env = gym.make("Pendulum-v0")
        algo = TD3("mlp", env, noise=OrnsteinUhlenbeckActionNoise, layers=[1, 1])

<<<<<<< HEAD
        trainer = OffPolicyTrainer(
            algo, env, log_mode=["csv"], logdir="./logs", epochs=1, render=False
        )
=======
        trainer = OffPolicyTrainer(algo, env, log_mode=["csv"], logdir="./logs", epochs=1, evaluate_episodes=2)
>>>>>>> 832911c3
        trainer.train()
        trainer.evaluate()
        shutil.rmtree("./logs")

    def test_ppo1(self):
        env = gym.make("Pendulum-v0")
        algo = PPO1("mlp", env, layers=[1, 1])

<<<<<<< HEAD
        trainer = OnPolicyTrainer(
            algo, env, log_mode=["csv"], logdir="./logs", epochs=1, render=False
        )
=======
        trainer = OnPolicyTrainer(algo, env, log_mode=["csv"], logdir="./logs", epochs=1, evaluate_episodes=2)
>>>>>>> 832911c3
        trainer.train()
        trainer.evaluate()
        shutil.rmtree("./logs")

    def test_vpg(self):
        env = gym.make("Pendulum-v0")
        algo = VPG("mlp", env, layers=[1, 1])

<<<<<<< HEAD
        trainer = OnPolicyTrainer(
            algo, env, log_mode=["csv"], logdir="./logs", epochs=1, render=False
        )
=======
        trainer = OnPolicyTrainer(algo, env, log_mode=["csv"], logdir="./logs", epochs=1, evaluate_episodes=2)
>>>>>>> 832911c3
        trainer.train()
        trainer.evaluate()
        shutil.rmtree("./logs")

    def test_ddpg(self):
        env = gym.make("Pendulum-v0")
        algo = DDPG("mlp", env, noise=NormalActionNoise, layers=[1, 1])

<<<<<<< HEAD
        trainer = OffPolicyTrainer(
            algo, env, log_mode=["csv"], logdir="./logs", epochs=1, render=False
        )
=======
        trainer = OffPolicyTrainer(algo, env, log_mode=["csv"], logdir="./logs", epochs=1, evaluate_episodes=2)
>>>>>>> 832911c3
        trainer.train()
        trainer.evaluate()
        shutil.rmtree("./logs")

    def test_dqn(self):
        env = gym.make("CartPole-v0")
        # DQN
        algo = DQN("mlp", env)

<<<<<<< HEAD
        trainer = OffPolicyTrainer(
            algo, env, log_mode=["csv"], logdir="./logs", epochs=1, render=False
        )
=======
        trainer = OffPolicyTrainer(algo, env, log_mode=["csv"], logdir="./logs", epochs=1, evaluate_episodes=2)
>>>>>>> 832911c3
        trainer.train()
        trainer.evaluate()
        shutil.rmtree("./logs")

        # Double DQN with prioritized replay buffer
        algo1 = DQN("mlp", env, double_dqn=True, prioritized_replay=True)

        trainer = OffPolicyTrainer(
            algo, env, log_mode=["csv"], logdir="./logs", epochs=1, render=False
        )
        trainer.train()
        shutil.rmtree("./logs")

        # Noisy DQN
        algo2 = DQN("mlp", env, noisy_dqn=True)

        trainer = OffPolicyTrainer(
            algo, env, log_mode=["csv"], logdir="./logs", epochs=1, render=False
        )
        trainer.train()
        shutil.rmtree("./logs")

        # Dueling DQN
        algo3 = DQN("mlp", env, dueling_dqn=True)

        trainer = OffPolicyTrainer(
            algo, env, log_mode=["csv"], logdir="./logs", epochs=1, render=False
        )
        trainer.train()
        shutil.rmtree("./logs")

        # Categorical DQN
        algo4 = DQN("mlp", env, categorical_dqn=True)

        trainer = OffPolicyTrainer(
            algo, env, log_mode=["csv"], logdir="./logs", epochs=1, render=False
        )
        trainer.train()
        shutil.rmtree("./logs")

    def test_dqn_cnn(self):
        env = gym.make("Breakout-v0")

        # DQN
        algo = DQN("cnn", env)

        trainer = OffPolicyTrainer(
            algo, env, log_mode=["csv"], logdir="./logs", epochs=1, steps_per_epoch=200
        )
        trainer.train()
        shutil.rmtree("./logs")

        # Double DQN with prioritized replay buffer
        algo1 = DQN("cnn", env, double_dqn=True, prioritized_replay=True)

        trainer = OffPolicyTrainer(
            algo, env, log_mode=["csv"], logdir="./logs", epochs=1, steps_per_epoch=200
        )
        trainer.train()
        shutil.rmtree("./logs")

        # Noisy DQN
        algo2 = DQN("cnn", env, noisy_dqn=True)

        trainer = OffPolicyTrainer(
            algo, env, log_mode=["csv"], logdir="./logs", epochs=1, steps_per_epoch=200
        )
        trainer.train()
        shutil.rmtree("./logs")

        # Dueling DQN
        algo3 = DQN("cnn", env, dueling_dqn=True)

        trainer = OffPolicyTrainer(
            algo, env, log_mode=["csv"], logdir="./logs", epochs=1, steps_per_epoch=200
        )
        trainer.train()
        shutil.rmtree("./logs")

        # Categorical DQN
        algo4 = DQN("cnn", env, categorical_dqn=True)

        trainer = OffPolicyTrainer(
            algo, env, log_mode=["csv"], logdir="./logs", epochs=1, steps_per_epoch=200
        )
        trainer.train()
        shutil.rmtree("./logs")<|MERGE_RESOLUTION|>--- conflicted
+++ resolved
@@ -32,13 +32,7 @@
         env = gym.make("Pendulum-v0")
         algo = TD3("mlp", env, noise=OrnsteinUhlenbeckActionNoise, layers=[1, 1])
 
-<<<<<<< HEAD
-        trainer = OffPolicyTrainer(
-            algo, env, log_mode=["csv"], logdir="./logs", epochs=1, render=False
-        )
-=======
         trainer = OffPolicyTrainer(algo, env, log_mode=["csv"], logdir="./logs", epochs=1, evaluate_episodes=2)
->>>>>>> 832911c3
         trainer.train()
         trainer.evaluate()
         shutil.rmtree("./logs")
@@ -47,13 +41,7 @@
         env = gym.make("Pendulum-v0")
         algo = PPO1("mlp", env, layers=[1, 1])
 
-<<<<<<< HEAD
-        trainer = OnPolicyTrainer(
-            algo, env, log_mode=["csv"], logdir="./logs", epochs=1, render=False
-        )
-=======
         trainer = OnPolicyTrainer(algo, env, log_mode=["csv"], logdir="./logs", epochs=1, evaluate_episodes=2)
->>>>>>> 832911c3
         trainer.train()
         trainer.evaluate()
         shutil.rmtree("./logs")
@@ -62,13 +50,7 @@
         env = gym.make("Pendulum-v0")
         algo = VPG("mlp", env, layers=[1, 1])
 
-<<<<<<< HEAD
-        trainer = OnPolicyTrainer(
-            algo, env, log_mode=["csv"], logdir="./logs", epochs=1, render=False
-        )
-=======
         trainer = OnPolicyTrainer(algo, env, log_mode=["csv"], logdir="./logs", epochs=1, evaluate_episodes=2)
->>>>>>> 832911c3
         trainer.train()
         trainer.evaluate()
         shutil.rmtree("./logs")
@@ -77,13 +59,7 @@
         env = gym.make("Pendulum-v0")
         algo = DDPG("mlp", env, noise=NormalActionNoise, layers=[1, 1])
 
-<<<<<<< HEAD
-        trainer = OffPolicyTrainer(
-            algo, env, log_mode=["csv"], logdir="./logs", epochs=1, render=False
-        )
-=======
         trainer = OffPolicyTrainer(algo, env, log_mode=["csv"], logdir="./logs", epochs=1, evaluate_episodes=2)
->>>>>>> 832911c3
         trainer.train()
         trainer.evaluate()
         shutil.rmtree("./logs")
@@ -93,13 +69,7 @@
         # DQN
         algo = DQN("mlp", env)
 
-<<<<<<< HEAD
-        trainer = OffPolicyTrainer(
-            algo, env, log_mode=["csv"], logdir="./logs", epochs=1, render=False
-        )
-=======
         trainer = OffPolicyTrainer(algo, env, log_mode=["csv"], logdir="./logs", epochs=1, evaluate_episodes=2)
->>>>>>> 832911c3
         trainer.train()
         trainer.evaluate()
         shutil.rmtree("./logs")
