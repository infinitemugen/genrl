--- conflicted
+++ resolved
@@ -32,7 +32,6 @@
 class DQN:
     """
     Deep Q Networks
-<<<<<<< HEAD
     Paper (DQN) https://arxiv.org/pdf/1312.5602.pdf
     Paper (Double DQN) https://arxiv.org/abs/1509.06461
 
@@ -72,31 +71,6 @@
     :type seed: int
     :type render: bool
     :type device: str
-=======
-    Paper: (DQN) https://arxiv.org/pdf/1312.5602.pdf
-    Paper: (Double DQN) https://arxiv.org/abs/1509.06461
-    :param self.network_type: (str) The deep neural network layer types
-        ['MLP', 'CNN']
-    :param env: (Gym environment) The environment to learn from
-    :param double_dqn: (boolean) For training Double DQN
-    :param dueling_dqn: (boolean) For training Dueling DQN
-    :param noisy_dqn: (boolean) For using Noisy Q
-    :param categorical_dqn: (boolean) For using Distributional DQN
-    :param parameterized_replay: (boolean) For using a prioritized buffer
-    :param epochs: (int) Number of epochs
-    :param max_iterations_per_epoch: (int) Number of iterations per epoch
-    :param max_ep_len: (int) Maximum steps per episode
-    :param gamma: (float) discount factor
-    :param lr: (float) learing rate for the optimizer
-    :param batch_size: (int) Update batch size
-    :param replay_size: (int) Replay memory size
-    :param tensorboard_log: (str) the log location for tensorboard
-        (if None, no logging)
-    :param seed : (int) seed for torch and gym
-    :param render : (boolean) if environment is to be rendered
-    :param device : (str) device to use for tensor operations; 'cpu' for cpu
-        and 'cuda' for gpu
->>>>>>> 5d5d034b
     """
 
     def __init__(
@@ -186,7 +160,6 @@
 
         self.create_model()
 
-<<<<<<< HEAD
     def create_model(self, network_type):
         '''
         Initialize the model and target model for various variants of DQN. 
@@ -194,9 +167,6 @@
 
         :param network_type: (str) The type of model that you want ['mlp']
         '''
-=======
-    def create_model(self):
->>>>>>> 5d5d034b
         state_dim, action_dim, disc = self.get_env_properties()
         if self.network_type == "mlp":
             if self.dueling_dqn:
