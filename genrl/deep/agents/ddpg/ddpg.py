--- conflicted
+++ resolved
@@ -168,11 +168,7 @@
         ).to(self.device)
 
         # load paramaters if already trained
-<<<<<<< HEAD
-        if self.run_num is not None:
-=======
         if self.load_model is not None:
->>>>>>> 55a2179f
             self.load(self)
             self.ac.load_state_dict(self.checkpoint["weights"])
             for key, item in self.checkpoint.items():
